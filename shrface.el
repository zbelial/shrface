;;; shrface.el --- Extend shr/eww with org features and analysis capability -*- lexical-binding: t; -*-

;; Copyright (C) 2020 Damon Chan

;; Author: Damon Chan <elecming@gmail.com>
;; URL: https://github.com/chenyanming/shrface
;; Keywords: faces
;; Created: 10 April 2020
;; Version: 2.2
;; Package-Requires: ((emacs "25.1") (org "9.0"))

;; This program is free software; you can redistribute it and/or modify
;; it under the terms of the GNU General Public License as published by
;; the Free Software Foundation, either version 3 of the License, or
;; (at your option) any later version.

;; This program is distributed in the hope that it will be useful,
;; but WITHOUT ANY WARRANTY; without even the implied warranty of
;; MERCHANTABILITY or FITNESS FOR A PARTICULAR PURPOSE.  See the
;; GNU General Public License for more details.

;; You should have received a copy of the GNU General Public License
;; along with this program.  If not, see <http://www.gnu.org/licenses/>.

;;; Commentary:

;; This package extends `shr' / `eww' with org features and analysis capability.
;; It can be used in `dash-docs', `eww', `nov.el', and `mu4e'.
;; - Configurable org-like heading faces, headline bullets, item bullets, paragraph
;;   indentation, fill-column, item bullet, versatile hyper
;;   links(http/https/file/mailto/etc) face and so on.
;; - Browse the internet or local html file with `eww' just like org mode.
;; - Read dash docsets with `dash-docs' and the beauty of org faces.
;; - Read epub files with `nov.el' , just like org mode.
;; - Read html email with `mu4e' , the same reading experience just like org mode
;;   without formatting html to org file.
;; - Switch/jump the headlines just like org-mode in `eww' and `nov.el' with `imenu'
;; - Togle/cycle the headlines just like org-mode in `eww' and `nov.el' with `outline-minor-mode'
;;   and `org-cycle'/`org-shifttab'
;; - Enable indentation just like org-mode in `eww' and `nov.el' with `org-indent-mode'
;; - Analysis capability for Researchers:
;;   - Headline analysis: List all headlines with clickable texts.
;;   - URL analysis: List all classified URL with clickable texts.


;;; Code:

(require 'shr)
(require 'org-faces)
(require 'outline)
(require 'org-indent)
(require 'compile)
;; (require 'pcre2el)

(ignore-errors
  ;; in case the users lazy load org-mode before require shrface
  ;; require org-superstar and org-bullets
  (require 'org-superstar)
  (require 'org-bullets)
  (require 'all-the-icons))

;;; shrface

(defgroup shrface nil
  "Org-like faces setting for shr"
  :group 'shr)

(defgroup shrface-faces nil
  "Org-like faces for shr"
  :group 'shrface
  :group 'faces)

(defgroup shrface-analysis-faces nil
  "Faces for shrface analysis realted buffers"
  :group 'shrface-analysis
  :group 'faces)

(defcustom shrface-bullets-bullet-list
  (or (bound-and-true-p org-bullets-bullet-list)
      (bound-and-true-p org-superstar-headline-bullets-list)
      '("◉"
        "○"
        "✸"
        "✿"))
  "Bullets for headings."
  :group 'shrface
  :type '(repeat (string :tag "Bullet character")))

(defcustom shrface-paragraph-indentation 0
  "Indentation for paragraph."
  :group 'shrface
  :type 'integer)

(defcustom  shrface-paragraph-fill-column 120
  "Fill columns for paragraph."
  :group 'shrface
  :type 'integer)

(defcustom shrface-item-bullet "➤"
  "Bullet used for unordered lists."
  :group 'shrface
  :type 'character)

(defcustom shrface-mode-hook nil
  "Hook run after enable variable `shrface-mode' buffers.
This hook is evaluated when enable variable `shrface-mode'."
  :group 'shrface
  :type 'hook)

(defcustom shrface-href-versatile nil
  "NON-nil to enable versatile href faces."
  :group 'shrface
  :type 'boolean)

(defcustom shrface-imenu-depth 5
  "The maximum level for Imenu access to shrface headlines."
  :group 'shrface
  :type 'integer)

(defvar shrface-href-face 'shrface-href-face
  "Face name to use for href if `shrface-href-versatile' is nil.")

(defvar shrface-href-http-face 'shrface-href-http-face
  "Face name to use for href http://.")

(defvar shrface-href-https-face 'shrface-href-https-face
  "Face name to use for href https://.")

(defvar shrface-href-ftp-face 'shrface-href-ftp-face
  "Face name to use for href ftp://.")

(defvar shrface-href-file-face 'shrface-href-file-face
  "Face name to use for href file://.")

(defvar shrface-href-mailto-face 'shrface-href-mailto-face
  "Face name to use for href mailto://.")

(defvar shrface-href-other-face 'shrface-href-other-face
  "Face name to use for other href.")

(defvar shrface-level 'shrface-level
  "Compute the header's nesting level in an outline.")

(defvar shrface-supported-faces-alist
  '((em  . shrface-tag-em)
    (h1  . shrface-tag-h1)
    (h2  . shrface-tag-h2)
    (h3  . shrface-tag-h3)
    (h4  . shrface-tag-h4)
    (h5  . shrface-tag-h5)
    (h6  . shrface-tag-h6)
    (a   . shrface-tag-a)
    (p   . shrface-tag-p)
    (li   . shrface-tag-li)
    (dt   . shrface-tag-dt)
    ;; (code   . shrface-tag-code)
    )
  "Alist of shrface supported faces except experimental faces.")

(defface shrface-href-face '((t :inherit org-link))
  "Default <href> face if `shrface-href-versatile' is nil"
  :group 'shrface-faces)

(defface shrface-href-other-face '((t :inherit org-link :foreground "#81A1C1"))
  "Face used for <href> other than http:// https:// ftp://
file:// mailto:// if `shrface-href-versatile' is NON-nil. For
example, it can be used for fontifying charter links with epub
files when using nov.el."
  :group 'shrface-faces)

(defface shrface-href-http-face '((t :inherit org-link :foreground "#39CCCC"))
  "Face used for <href>, http:// if `shrface-href-versatile' is
NON-nil"
  :group 'shrface-faces)

(defface shrface-href-https-face '((t :inherit org-link :foreground "#7FDBFF"))
  "Face used for <href>, https:// if `shrface-href-versatile' is
NON-nil"
  :group 'shrface-faces)

(defface shrface-href-ftp-face '((t :inherit org-link :foreground "#5E81AC"))
  "Face used for <href>, ftp:// if `shrface-href-versatile' is
NON-nil"
  :group 'shrface-faces)

(defface shrface-href-file-face '((t :inherit org-link :foreground "#87cefa"))
  "Face used for <href>, file:// if `shrface-href-versatile' is
NON-nil"
  :group 'shrface-faces)

(defface shrface-href-mailto-face '((t :inherit org-link :foreground "#8FBCBB"))
  "Face used for <href>, mailto:// if `shrface-href-versatile' is
NON-nil"
  :group 'shrface-faces)

(defface shrface-h1-face '((t :inherit org-level-1))
  "Face used for <h1> headlines."
  :group 'shrface-faces)

(defface shrface-h2-face '((t :inherit org-level-2))
  "Face used for <h2> headlines."
  :group 'shrface-faces)

(defface shrface-h3-face '((t :inherit org-level-3))
  "Face used for <h3> headlines."
  :group 'shrface-faces)

(defface shrface-h4-face  '((t :inherit org-level-4))
  "Face used for <h4> headlines."
  :group 'shrface-faces)

(defface shrface-h5-face  '((t :inherit org-level-5))
  "Face used for <h5> headlines."
  :group 'shrface-faces)

(defface shrface-h6-face '((t :inherit org-level-6))
  "Face used for <h6> headlines."
  :group 'shrface-faces)

(defface shrface-highlight '((t :inherit mode-line-highlight))
  ";;TODO Face used for highlight."
  :group 'shrface-faces)

(defface shrface-verbatim '((t :inherit org-verbatim))
  "Face used for verbatim/emphasis - <em>."
  :group 'shrface-faces)

(defface shrface-code '((t :inherit org-code))
  "TODO Face used for inline <code>"
  :group 'shrface-faces)

(defface shrface-item-bullet-face '((t :inherit org-list-dt))
  "Face used for unordered list bullet"
  :group 'shrface-faces)

(defface shrface-item-number-face '((t :inherit org-list-dt))
  "Face used for ordered list numbers"
  :group 'shrface-faces)

(defface shrface-description-list-term-face '((t :inherit org-list-dt))
  "Face used for description list terms <dt>"
  :group 'shrface-faces)


;;; Faces for shrface-analysis realted buffers

(defface shrface-links-title-face '((t :inherit default))
  "Face used for *shrface-links* title"
  :group 'shrface-analysis)

(defface shrface-links-url-face '((t :inherit font-lock-comment-face))
  "Face used for *shrface-links* url"
  :group 'shrface-analysis)

(defface shrface-links-mouse-face '((t :inherit mode-line-highlight))
  "Face used for *shrface-links* mouse face"
  :group 'shrface-analysis)

;;; Utility

;;;###autoload
(defsubst shrface-shr-generic (dom)
  "TODO: Improved shr-generic: fontize the sub DOM."
  (dolist (sub (dom-children dom))
    (cond ((stringp sub) (shr-insert sub)) ; insert the string dom
          ((not (equal "" (dom-text (dom-by-tag sub 'code))))
           (shrface-shr-fontize-dom-child sub '(comment t face shrface-code))) ; insert the fontized <code> dom
          (t (shr-descend sub)))))      ;insert other sub dom

;;;###autoload
(defun shrface-shr-fontize-dom (dom &rest types)
  "Fontize the sub Optional argument TYPES  DOM."
  (let ((start (point))) ;; remember start of inserted region
    (shr-generic dom) ;; inserts the contents of the tag
    (dolist (type types)
      (shrface-shr-add-font start (point) type)) ;; puts text properties of TYPES on the inserted contents
    ))

;;;###autoload
(defun shrface-shr-fontize-dom-child (dom &rest types)
  "TODO: fontize the sub DOM.
Optional argument TYPES face attributes."
  (let ((start (point))) ;; remember start of inserted region
    (shr-descend dom) ;; inserts the contents of the tag
    (dolist (type types)
      (shrface-shr-add-font start (point) type)) ;; puts text properties of TYPES on the inserted contents
    ))

;;;###autoload
(defun shrface-shr-add-font (start end type)
  "Fontize the string.
Argument START start point.
Argument END end point.
Argument TYPE face attributes."
  (save-excursion
    (goto-char start)
    (while (< (point) end)
      (when (bolp)
        (skip-chars-forward " "))
      (add-text-properties (point) (min (line-end-position) end) type)
      (if (< (line-end-position) end)
          (forward-line 1)
        (goto-char end)))))

;;;###autoload
(defun shrface-shr-urlify (start url &optional title)
  "Fontize the URL.
Argument START start point.
Argument END the url."
  (shr-add-font start (point) 'shr-link)
  (and shrface-href-versatile (stringp url)
    (let* ((extract (let ((sub url)
                          (regexp "\\(https:\\)\\|\\(http:\\)\\|\\(ftp:\\)\\|\\(file:\\)\\|\\(mailto:\\)"))
                        (when (string-match regexp sub)
                          (match-string 0 sub))))
           (match (cond
                  ((equal extract "http:")  shrface-href-http-face)
                  ((equal extract "https:") shrface-href-https-face)
                  ((equal extract "ftp:") shrface-href-ftp-face)
                  ((equal extract "file:") shrface-href-file-face)
                  ((equal extract "mailto:") shrface-href-mailto-face)
                  (t  shrface-href-other-face))))
      (add-text-properties
       start (point)
       (list 'shr-url url
             'help-echo (let ((iri (or (ignore-errors
                                         (decode-coding-string
                                          (url-unhex-string url)
                                          'utf-8 t))
                                       url)))
                          (if title (format "%s (%s)" iri title) iri))
             'follow-link t
             'face match
             `,match t
              'mouse-face 'highlight)))
    (add-text-properties
     start (point)
     (list 'shr-url url
           'help-echo (let ((iri (or (ignore-errors
                                       (decode-coding-string
                                        (url-unhex-string url)
                                        'utf-8 t))
                                     url)))
                        (if title (format "%s (%s)" iri title) iri))
           'follow-link t
           'face shrface-href-face
           'mouse-face 'highlight)))
  (while (and start
              (< start (point)))
    (let ((next (next-single-property-change start 'keymap nil (point))))
      (if (get-text-property start 'keymap)
          (setq start next)
        (put-text-property start (or next (point)) 'keymap shr-map)))))

;;;###autoload
(defun shrface-bullets-level-string (level)
  "Return the bullets in cycle way.
Argument LEVEL the headline level."
  (nth (mod (1- level)
             (length shrface-bullets-bullet-list))
        shrface-bullets-bullet-list))

(defun shrface-outline-regexp ()
  "TODO: Regexp to match shrface headlines."
  (concat " ?+"
          (regexp-opt
           shrface-bullets-bullet-list
           t) " +"))

(defun shrface-outline-regexp-bol ()
  "TODO: Regexp to match shrface headlines.
This is similar to `shrface-outline-regexp' but additionally makes
sure that we are at the beginning of the line."
  (concat " ?+"
          (regexp-opt
           shrface-bullets-bullet-list
           t) "\\( +\\)"))

(defun shrface-imenu-regexp-bol ()
  "TODO: Regexp to match shrface headlines.
This is similar to `shrface-outline-regexp' but additionally makes
sure that we are at the beginning of the line."
  (concat "^\\(?: ?+\\)"
          (regexp-opt
           shrface-bullets-bullet-list
           t) "\\( .*\\)$"))

(defun shrface-tag-h1 (dom)
  "Fontize tag h1.
Argument DOM dom."
  (shrface-shr-h1 dom '(comment t face shrface-h1-face)))

(defun shrface-tag-h2 (dom)
  "Fontize tag h2.
Argument DOM dom."
  (shrface-shr-h2 dom '(comment t face shrface-h2-face)))

(defun shrface-tag-h3 (dom)
  "Fontize tag h3.
Argument DOM dom."
  (shrface-shr-h3 dom '(comment t face shrface-h3-face)))

(defun shrface-tag-h4 (dom)
  "Fontize tag h4.
Argument DOM dom."
  (shrface-shr-h4 dom '(comment t face shrface-h4-face)))

(defun shrface-tag-h5 (dom)
  "Fontize tag h5.
Argument DOM dom."
  (shrface-shr-h5 dom '(comment t face shrface-h5-face)))

(defun shrface-tag-h6 (dom)
  "Fontize tag h6.
Argument DOM dom."
  (shrface-shr-h6 dom '(comment t face shrface-h6-face)))

(defun shrface-shr-item-bullet ()
  "Build a `shr-bullet' based on `shrface-item-bullet'."
  (setq shr-bullet (concat shrface-item-bullet " ")))

(defun shrface-shr-h1 (dom &rest types)
  "Insert the Fontized tag h1.
Argument DOM dom.
Optional argument TYPES face attributes."
  (shr-ensure-paragraph)
  (insert (propertize (concat (shrface-bullets-level-string 1) " ") 'face 'shrface-h1-face))
  ;; (insert (propertize  "* " 'face 'shrface-h1-face))
  (apply #'shrface-shr-fontize-dom dom types)
  (shr-ensure-paragraph))

(defun shrface-shr-h2 (dom &rest types)
  "Insert the Fontized tag h2.
Argument DOM dom.
Optional argument TYPES face attributes."
  (shr-ensure-paragraph)
  (insert (propertize (concat " " (shrface-bullets-level-string 2) " ") 'face 'shrface-h2-face))
  ;; (insert (propertize  "** " 'face 'shrface-h2-face))
  (apply #'shrface-shr-fontize-dom dom types)
  (shr-ensure-paragraph))

(defun shrface-shr-h3 (dom &rest types)
  "Insert the Fontized tag h3.
Argument DOM dom.
Optional argument TYPES face attributes."
  (shr-ensure-paragraph)
  (insert (propertize (concat "  " (shrface-bullets-level-string 3) " ") 'face 'shrface-h3-face))
  ;; (insert (propertize  "*** " 'face 'shrface-h3-face))
  (apply #'shrface-shr-fontize-dom dom types)
  (shr-ensure-paragraph))

(defun shrface-shr-h4 (dom &rest types)
  "Insert the Fontized tag h4.
Argument DOM dom.
Optional argument TYPES face attributes."
  (shr-ensure-paragraph)
  (insert (propertize (concat "   " (shrface-bullets-level-string 4) " ") 'face 'shrface-h4-face))
  ;; (insert (propertize  "**** " 'face 'shrface-h4-face))
  (apply #'shrface-shr-fontize-dom dom types)
  (shr-ensure-paragraph))

(defun shrface-shr-h5 (dom &rest types)
  "Insert the Fontized tag h5.
Argument DOM dom.
Optional argument TYPES face attributes."
  (shr-ensure-paragraph)
  (insert (propertize (concat "    " (shrface-bullets-level-string 5) " ") 'face 'shrface-h5-face))
  ;; (insert (propertize  "***** " 'face 'shrface-h5-face))
  (apply #'shrface-shr-fontize-dom dom types)
  (shr-ensure-paragraph))

(defun shrface-shr-h6 (dom &rest types)
  "Insert the Fontized tag h6.
Argument DOM .
Optional argument TYPES face attributes."
  (shr-ensure-paragraph)
  (insert (propertize (concat "     " (shrface-bullets-level-string 6) " ") 'face 'shrface-h6-face))
  ;; (insert (propertize  "****** " 'face 'shrface-h6-face))
  (apply #'shrface-shr-fontize-dom dom types)
  (shr-ensure-paragraph))

(defun shrface-tag-code (dom)
  "Fontize tag code.
Argument DOM dom."
  (shrface-shr-fontize-dom dom '(comment t face shrface-code)))

(defun shrface-tag-p (dom)
  "Fontize tag p.
Argument DOM dom."
  (let* ((code (with-temp-buffer
                 (shr-ensure-paragraph)
                 (shr-generic dom)
                 (shr-ensure-paragraph)
                 ;; indent and fill text node
                 ;; Temporary solution, not the best
                 (unless (equal "" (dom-text dom))
                   (setq-local fill-column shrface-paragraph-fill-column)
                   (fill-region (point-min) (point-max) nil nil nil)
                   (if (not (equal 0 shrface-paragraph-indentation))
                       (indent-rigidly (point-min) (point-max) shrface-paragraph-indentation)))
                 (buffer-string))))
    (insert code)))

(defun shrface-tag-em (dom)
  "Fontize tag em.
Argument DOM dom."
  (shrface-shr-fontize-dom dom '(comment t face shrface-verbatim)))

(defun shrface-tag-a (dom)
  "Fontize tag a.
Argument DOM dom."
  (let ((url (dom-attr dom 'href))
        (title (dom-attr dom 'title))
        (start (point))
        shr-start)
    (shr-generic dom)
    (when (and shr-target-id
               (equal (dom-attr dom 'name) shr-target-id))
      ;; We have a zero-length <a name="foo"> element, so just
      ;; insert...  something.
      (when (= start (point))
        (shr-ensure-newline)
        (insert " "))
      (put-text-property start (1+ start) 'shr-target-id shr-target-id))
    (when url
      (shrface-shr-urlify (or shr-start start) (shr-expand-url url) title))))

(defun shrface-tag-li (dom)
  "Fontize tag li.
Argument DOM dom."
  (shr-ensure-newline)
  ;; (setq shr-indentation 40)
  (let ((start (point)))
    (let* ((bullet
            (if (numberp shr-list-mode)
                (prog1
                    (format "%d " shr-list-mode)
                  (setq shr-list-mode (1+ shr-list-mode)))
              (car shr-internal-bullet)))
           (width (if (numberp shr-list-mode)
                      (shr-string-pixel-width bullet)
                    (cdr shr-internal-bullet))))
      (ignore-errors
        (if (numberp shr-list-mode)
            (insert (propertize bullet 'face 'shrface-item-number-face))
          (insert (propertize bullet 'face 'shrface-item-bullet-face))))
      (shr-mark-fill start)
      (let ((shr-indentation (+ shr-indentation width)))
        (put-text-property start (1+ start)
                           'shr-continuation-indentation shr-indentation)
        (put-text-property start (1+ start) 'shr-prefix-length (length bullet))
        (shr-generic dom))))
  (unless (bolp)
    (insert "\n")))

(defun shrface-tag-dt (dom)
  "Fontize tag dt.
Argument DOM dom."
  (shr-ensure-newline)
  (shrface-shr-fontize-dom dom '(comment t face shrface-description-list-term-face))
  (shr-ensure-newline))

;;;###autoload
(defun shrface-imenu-get-tree ()
  "Produce the index for Imenu."
  (dolist (x org-imenu-markers) (move-marker x nil))
  (setq org-imenu-markers nil)
  (org-with-wide-buffer
   (goto-char (point-max))
<<<<<<< HEAD
   (let* ((re shrface-imenu-regexp-bol)
          (subs (make-vector (1+ shrface-imenu-depth) nil))
=======
   (let* ((re (shrface-imenu-regexp-bol))
          (subs (make-vector (1+ org-imenu-depth) nil))
>>>>>>> e2d01023
          (last-level 0))
     (while (re-search-backward re nil t)
       ;; (message (int-to-string (shrface-level (match-string 1))))
       (let ((level (1- (funcall shrface-level)))
             (headline (match-string 2)))
         (message (int-to-string level ))
         (message headline)
         ;; (when  (<= level shrface-imenu-depth)
         (when (and (<= level shrface-imenu-depth) (org-string-nw-p headline))
           (let* ((m (point-marker))
                  (item (propertize headline 'org-imenu-marker m 'org-imenu t)))
             (message item)
             (push m org-imenu-markers)
             (if (>= level last-level)
                 (push (cons item m) (aref subs level))
               (push (cons item
                           (cl-mapcan #'identity (cl-subseq subs (1+ level))))
                     (aref subs level))
               (cl-loop for i from (1+ level) to shrface-imenu-depth
                        do (aset subs i nil)))
             (setq last-level level)))))
     (aref subs 0))))

(defun shrface-level ()
  "Function of no args to compute a header's nesting level in an outline."
  (1+ (cl-position (match-string 1) shrface-bullets-bullet-list :test 'equal)))

(defun shrface-regexp ()
  "Set regexp for outline minior mode."
  (setq-local outline-regexp (shrface-outline-regexp))
  (setq-local org-outline-regexp-bol outline-regexp) ; for org-cycle, org-shifttab
  (setq-local org-outline-regexp outline-regexp) ; for org-cycle, org-shifttab
  (setq-local org-complex-heading-regexp outline-regexp) ; for org-cycle, org-shifttab
  (setq-local outline-level shrface-level))


;;;###autoload
(defun shrface-occur ()
  "Use `occur' to find all `shrface-tag-h1' to `shrface-tag-h6'."
  (interactive)
  (occur (shrface-outline-regexp)))

(defun shrface-occur-flash ()
  "Flash the occurrence line."
  (save-excursion
    (let (pos end-pos)
      (beginning-of-visual-line)
      (setq pos (point))
      (end-of-visual-line)
      (setq end-pos (1+ (point)))
      (shrface-flash-show pos end-pos 'shrface-highlight 0.5)
      (overlay-put compilation-highlight-overlay 'window (selected-window)))))

;;;###autoload
(define-minor-mode shrface-mode
  "Toggle shr minor mode.
1. imenu
2. outline-minor-mode
3. org-indent-mode
But the shrface-ioccur can still work"
  :group 'shrface
  (cond
   (shrface-mode
    ;; (shrface-basic)
    ;; (shrface-trial)
    (shrface-regexp)
    (setq imenu-create-index-function #'shrface-imenu-get-tree)
    (outline-minor-mode)
    (org-indent-mode)
    (run-hooks 'shrface-mode-hook))
   (t
    ;; (shrface-resume)
    ;; (setq shr-bullet "* ")
    (setq imenu-create-index-function nil)
    (outline-minor-mode -1)
    (org-indent-mode -1))))

(defun shrface-basic()
  "Enable the shrface faces.
Need to be called once before loading eww, nov.el, dash-docs, mu4e, after shr."
  (interactive)
  (shrface-shr-item-bullet)
  (dolist (sub shrface-supported-faces-alist)
    (unless (member sub shr-external-rendering-functions)
      (add-to-list 'shr-external-rendering-functions sub)))
  ;; this setting is still needed to be setup by the user
  ;; (setq nov-shr-rendering-functions '((img . nov-render-img) (title . nov-render-title)))
  ;; (setq nov-shr-rendering-functions (append nov-shr-rendering-functions shr-external-rendering-functions))

  ;; setup occur flash
  (add-hook 'occur-mode-find-occurrence-hook #'shrface-occur-flash))

(defun shrface-resume ()
  "Resume the original faces.
You can use it to resume the
original faces. All shrface faces will be disabled. Can be called
at any time."
  (interactive)
  (setq shr-external-rendering-functions nil)
  ;; this setting is still needed to be setup by the user
  ;; (setq nov-shr-rendering-functions '((img . nov-render-img) (title . nov-render-title)))
  (setq shr-bullet "* "))

(defun shrface-trial ()
  "Experimental features.
Need to be called once before loading
eww, nov, dash-docs, mu4e, after shr. `shrface-tag-code' is
experimental, sometimes eww will hangup."
  (interactive)
  (unless (member '(code . shrface-tag-code) shr-external-rendering-functions)
    (add-to-list 'shr-external-rendering-functions '(code   . shrface-tag-code))))

;;; shrface-analysis

(defun shrface-links()
  "`shrface-links' the links anaysis feature of `shrface-analysis'.
Collect the positions of href links in the
current buffer and display the clickable result in
*shrface-links* buffer"
  (interactive)
  (let ((buf-name "*shrface-links*") occur-buf)
    (setq occur-buf (get-buffer-create buf-name))
    (with-current-buffer occur-buf
      (read-only-mode -1)
      (shrface-regexp)
      (erase-buffer))
    (shrface-href-collect shrface-href-https-face "https" occur-buf)
    (shrface-href-collect shrface-href-http-face "http" occur-buf)
    (shrface-href-collect shrface-href-file-face "file" occur-buf)
    (shrface-href-collect shrface-href-mailto-face "mailto" occur-buf)
    (shrface-href-collect shrface-href-other-face "other" occur-buf)
    (when (buffer-live-p occur-buf)
      ;; (split-window-sensibly)
      (switch-to-buffer-other-window occur-buf)
      (read-only-mode)
      (outline-minor-mode)
      (org-indent-mode)
      (goto-char (point-min)))))

(defun shrface-href-collect (href-face title buf-name)
  "Collect the positions of URLs in the current buffer.
Argument HREF-FACE the face to be collected.
Argument TITLE the section title
Argument BUF-NAME the buffer the results reside"
  (interactive)

  ;; check whether `href-face' exist in the whole buffer or not
  (if (text-property-not-all (point-min) (point-max) `,href-face nil)
      (with-current-buffer buf-name
        (let (beg end)
          (setq beg (point))
          (insert (propertize (concat (shrface-bullets-level-string 1) " " title "\n") 'face 'shrface-h1-face))
          (setq end (point))
          (let ((map (make-sparse-keymap)))
            (define-key map (kbd "<tab>") 'org-cycle)
            (define-key map (kbd "S-<tab>") 'org-shifttab)
            (put-text-property beg end 'keymap map)))))

  (save-excursion
    (save-restriction
      (narrow-to-region
       (point-min)
       (point-max))
      (goto-char (point-min))
      (let (beg end candidates buf string url start final)
        (setq buf (current-buffer))
        (setq end
              (if (get-text-property (point) `,href-face)
                  (point)
                (text-property-any
                 (point) (point-max) `,href-face nil)))

        (while (setq beg (text-property-not-all
                          end (point-max) `,href-face nil))
          (goto-char beg)
          (setq url (get-text-property beg 'shr-url))
          ;; Skip leading newlines in the next link text.  They make things very
          ;; ugly when running `shrface-analysis' since the characters to jump to
          ;; each link will be displayed on the line before its visible text.
          (skip-chars-forward "\n")
          (setq beg (point))
          ;; Handle the case where a link is all newlines by skipping them.
          (if (get-text-property (point) `,href-face)
              (progn
                (setq end (next-single-property-change (point) `,href-face nil (point-max)))
                ;; When link at the end of buffer, end will be set to nil.
                (if (not end)
                    (setq end (point-max)))
                (push (cons (buffer-substring-no-properties beg end) beg)
                      candidates)
                (setq string (buffer-substring-no-properties beg end))

                (with-current-buffer buf-name
                  (setq start (point)) ; save the start location before insertion
                  (insert
                   (propertize
                    (if (fboundp 'all-the-icons-icon-for-url)
                        (all-the-icons-icon-for-url url :height 1.1)
                      "")
                    'mouse-face 'shrface-links-mouse-face
                    'help-echo "mouse-1: go to this occurrence; mouse-2: copy link; mouse-3: browse url"))
                  (insert
                   (propertize
                    (format " %s" string)
                    'face 'shrface-links-title-face
                    'mouse-face 'shrface-links-mouse-face
                    'help-echo "mouse-1: go to this occurrence; mouse-2: copy link; mouse-3: browse url") "\n  ")
                  ;; (insert (propertize "  " 'face 'shrface-h3-face))
                  (insert
                   (concat
                    (propertize
                     (format "%s" url)
                     'face 'shrface-links-url-face
                     'mouse-face 'shrface-links-mouse-face
                     'help-echo "mouse-1: go to this occurrence; mouse-2: copy link; mouse-3: browse url") "\n"))
                  ;; (insert "\n")
                  (setq final (point)) ; save the final location before insertion

                  ;; Put keymap and text properties to the texts between `start' to `final'
                  (let ((map (make-sparse-keymap)))
                    (define-key map [mouse-1] 'shrface-mouse-1)
                    (define-key map [mouse-2] 'shrface-mouse-2)
                    (define-key map [mouse-3] 'shrface-mouse-3)
                    (define-key map (kbd "<RET>") 'shrface-ret)
                    (put-text-property start final 'keymap map))
                  (put-text-property start final 'shrface-buffer buf)
                  (put-text-property start final 'shrface-url url)
                  (put-text-property start final 'shrface-beg beg)
                  (put-text-property start final 'shrface-end end)))))
        (nreverse candidates)))))

(defun shrface-mouse-1 (event)
  "Visit the location click on.
Argument EVENT mouse event."
  (interactive "e")
  ;; (message "click mouse-1")
  ;; (text-properties-at (point))
  ;; (message (get-text-property (point) 'shrface-url))
  (let ((window (posn-window (event-end event))))
    (if (not (windowp window))
        (error "No URL chosen"))
    (with-current-buffer (window-buffer window)
      (let ((beg (get-text-property (point) 'shrface-beg))
            (end (get-text-property (point) 'shrface-end))
            (buffer (get-text-property (point) 'shrface-buffer)))
        (other-window 1)
        (switch-to-buffer buffer)
        (remove-overlays)
        (goto-char beg)
        ;; (setq xx (make-overlay beg end))
        ;; (overlay-put xx 'face '(:background "gray" :foreground "black"))
        ;; (overlay-put xx 'face 'shrface-highlight)
        ;; (set-mark beg)
        ;; (goto-char end)
        (shrface-flash-show beg end 'shrface-highlight 0.5)
        (overlay-put compilation-highlight-overlay 'window (selected-window))))))

(defun shrface-mouse-2 (event)
  "Copy the url click on.
Argument EVENT mouse event."
  (interactive "e")
  ;; (message "click mouse-2")
  (let ((window (posn-window (event-end event))))
    (if (not (windowp window))
        (error "No URL chosen"))
    (with-current-buffer (window-buffer window)
      (let ((url (get-text-property (point) 'shrface-url)) )
        (kill-new url)
        (message (concat "URL copied: " url))))))

(defun shrface-mouse-3 (event)
  "Browser the url click on.
Argument EVENT mouse event."
  (interactive "e")
  ;; (message "click mouse-3")
  (let ((window (posn-window (event-end event))))
    (if (not (windowp window))
        (error "No URL chosen"))
    (with-current-buffer (window-buffer window)
      (browse-url (get-text-property (point) 'shrface-url)))))

(defun shrface-ret ()
  "Goto url under point."
  (interactive)
  (with-current-buffer (current-buffer)
    (let ((beg (get-text-property (point) 'shrface-beg))
          (end (get-text-property (point) 'shrface-end))
          (buffer (get-text-property (point) 'shrface-buffer)))
      (other-window 1)
      (switch-to-buffer buffer)
      (remove-overlays)
      (goto-char beg)
      (shrface-flash-show beg end 'shrface-highlight 0.5)
      (overlay-put compilation-highlight-overlay 'window (selected-window))
      ;; (setq xx (make-overlay beg end))
      ;; (overlay-put xx 'face '(:background "gray" :foreground "black"))
      ;; (overlay-put xx 'face 'shrface-highlight)
      ;; (set-mark beg)
      ;; (goto-char end)
       )))

(defun shrface-flash-show (pos end-pos face delay)
  "Flash a temporary highlight to help the user find something.
POS start position

END-POS end postion, flash the characters between the two
points

FACE the flash face used

DELAY the flash delay"
  (when (and (numberp delay)
             (> delay 0))
    ;; else
    (when (timerp next-error-highlight-timer)
      (cancel-timer next-error-highlight-timer))
    (setq compilation-highlight-overlay (or compilation-highlight-overlay
                                            (make-overlay (point-min) (point-min))))
    (overlay-put compilation-highlight-overlay 'face face)
    (overlay-put compilation-highlight-overlay 'priority 10000)
    (move-overlay compilation-highlight-overlay pos end-pos)
    (add-hook 'pre-command-hook #'compilation-goto-locus-delete-o)
    (setq next-error-highlight-timer
          (run-at-time delay nil #'compilation-goto-locus-delete-o))))


(provide 'shrface)
;;; shrface.el ends here<|MERGE_RESOLUTION|>--- conflicted
+++ resolved
@@ -567,13 +567,8 @@
   (setq org-imenu-markers nil)
   (org-with-wide-buffer
    (goto-char (point-max))
-<<<<<<< HEAD
-   (let* ((re shrface-imenu-regexp-bol)
+   (let* ((re (shrface-imenu-regexp-bol))
           (subs (make-vector (1+ shrface-imenu-depth) nil))
-=======
-   (let* ((re (shrface-imenu-regexp-bol))
-          (subs (make-vector (1+ org-imenu-depth) nil))
->>>>>>> e2d01023
           (last-level 0))
      (while (re-search-backward re nil t)
        ;; (message (int-to-string (shrface-level (match-string 1))))
